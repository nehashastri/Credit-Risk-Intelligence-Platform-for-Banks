# dags/credit-risk-pipeline.py
from datetime import datetime, timedelta
from pathlib import Path
from typing import Optional

# Airflow 2.10+ SDK (avoid deprecated warnings)
from airflow.sdk import dag, task, get_current_context
from airflow.exceptions import AirflowSkipException, AirflowFailException
from google.cloud import bigquery
from jinja2 import Template
import requests
import yaml
import json
import uuid
import math

# -----------------------------
# Project constants
# -----------------------------
PROJECT = "pipeline-882-team-project"
RAW_DATASET = "raw"
GOLD_DATASET = "gold"
MLOPS_DATASET = "mlops"
MODEL_ID = "credit_delinquency_model"
MODEL_NAME = "Credit Delinquency Rate Predictor"

# Cloud Function endpoints
CF_FETCH_FRED = f"https://us-central1-{PROJECT}.cloudfunctions.net/raw-fetch-fred-append"
CF_UPLOAD_FRED = f"https://us-central1-{PROJECT}.cloudfunctions.net/raw_upload_fred_append"
CF_LANDING_FRED = f"https://us-central1-{PROJECT}.cloudfunctions.net/landing-load-fred"
CF_FETCH_YF = f"https://us-central1-{PROJECT}.cloudfunctions.net/raw_fetch_yfinance_append"
CF_UPLOAD_YF = f"https://us-central1-{PROJECT}.cloudfunctions.net/raw_upload_yfinance_append"
CF_LANDING_YF = f"https://us-central1-{PROJECT}.cloudfunctions.net/landing_load_yfinance_append"
CF_CREATE_ML_DS = f"https://us-central1-{PROJECT}.cloudfunctions.net/create_ml_dataset"
CF_TRAIN_MODEL = f"https://us-central1-{PROJECT}.cloudfunctions.net/ml-train-model"
<<<<<<< HEAD
INFERENCE_ENDPOINT = f"https://us-central1-{PROJECT}.cloudfunctions.net/ml-predict-model"
=======
INFERENCE_ENDPOINT = f"https://us-central1-{PROJECT}.cloudfunctions.net/ml_predict_credit"
>>>>>>> 2fd95f53

# -----------------------------
# Helper functions
# -----------------------------
def read_file(path_str: str) -> str:
    """Read a text file (e.g., SQL template)."""
    p = Path(path_str)
    if not p.exists():
        raise FileNotFoundError(f"File not found: {path_str}")
    return p.read_text(encoding="utf-8")

def bq_client() -> bigquery.Client:
    """Create and return a BigQuery client."""
    return bigquery.Client(project=PROJECT)

def run_execute(sql: str):
    """Execute a SQL query and wait until it completes."""
    bq_client().query(sql).result()

def run_fetchone(sql: str):
    """Fetch a single row from a BigQuery query result."""
    rows = list(bq_client().query(sql).result())
    return rows[0] if rows else None

def invoke_function(url, params=None, method="GET", timeout=180):
    """Invoke a Cloud Function endpoint with basic error handling and JSON fallback."""
    params = params or {}
    try:
        if method.upper() == "POST":
            resp = requests.post(url, json=params, timeout=timeout)
        else:
            resp = requests.get(url, params=params, timeout=timeout)

        # Normalize skip conditions when no new data is available
        if resp.status_code == 204 or "no new" in resp.text.lower():
            raise AirflowSkipException("No new data.")

        if resp.status_code >= 400:
            print(f"❌ Request failed ({resp.status_code}): {resp.text}")
            resp.raise_for_status()

        try:
            return resp.json()
        except json.JSONDecodeError:
            return {"text": resp.text}

    except AirflowSkipException:
        raise
    except Exception as e:
        print(f"❌ Unexpected error while calling {url}: {e}")
        raise

def json_sanitize(obj):
    """Recursively replace NaN/Inf with None for safe JSON serialization (XCom/BigQuery)."""
    if isinstance(obj, float):
        if math.isnan(obj) or math.isinf(obj):
            return None
        return obj
    if isinstance(obj, dict):
        return {k: json_sanitize(v) for k, v in obj.items()}
    if isinstance(obj, (list, tuple)):
        return [json_sanitize(v) for v in obj]
    return obj

# -----------------------------
# DAG definition
# -----------------------------
@dag(
    schedule="@daily",
    start_date=datetime(2025, 10, 1),
    catchup=False,
    max_active_runs=1,
    default_args={"retries": 1, "retry_delay": timedelta(minutes=5)},
    tags=["credit-risk", "fred", "yfinance", "ml-dataset", "mlops"],
)
def credit_risk_pipeline():
    """
    End-to-end MLOps pipeline for credit delinquency forecasting.
    Steps:
    1. Incremental ingestion (FRED + YFinance) and landing transformations
    2. Build ML dataset (GOLD layer)
    3. Register model and dataset metadata
    4. Train multiple model variants via Cloud Functions
    5. Record training runs in BigQuery
    6. Select best-performing model by sMAPE, version, and deploy (policy-based)
    """

    # -----------------------------
    # Config paths
    # -----------------------------
    FRED_CONFIG = "/usr/local/airflow/include/config/fred_series.yaml"
    YFIN_CONFIG = "/usr/local/airflow/include/config/yfinance_tickers.yaml"
    SQL_DIR = "/usr/local/airflow/include/sql"

    # Model configuration grid
    model_configs = [
        {"algorithm": "base"},
        {"algorithm": "random_forest"},
        {"algorithm": "xgboost"},
        {"algorithm": "lightgbm"},
        {"algorithm": "elastic_net"},
        {"algorithm": "gradient_boosting"},
        {"algorithm": "arima"},
        {"algorithm": "sarimax"},
        {"algorithm": "varmax"},
    ]

    # -----------------------------
    # Load YAML configs
    # -----------------------------
    with open(FRED_CONFIG, "r") as f:
        fred_series = yaml.safe_load(f)["series"]

    with open(YFIN_CONFIG, "r") as f:
        yfinance_tickers = yaml.safe_load(f)["tickers"]

    # -----------------------------
    # FRED ingestion and landing
    # -----------------------------
    @task
    def extract_fred(series_id: str) -> dict:
        """Fetch incremental FRED series data via Cloud Function."""
        ctx = get_current_context()
        payload = {"series_id": series_id, "run_id": ctx["dag_run"].run_id}
        resp = invoke_function(CF_FETCH_FRED, params=payload)
        return {"series_id": series_id, "new_data": True, "resp": resp}

    @task
    def load_fred_to_bq(payload: dict):
        """Load fetched FRED data into BigQuery raw dataset."""
        sid = payload.get("series_id")
        if not payload.get("new_data"):
            raise AirflowSkipException(f"No new FRED data for {sid}")
        resp = invoke_function(CF_UPLOAD_FRED, params={"series_id": sid})
        return {"series_id": sid, "loaded": True, "resp": resp}

    @task(trigger_rule="all_done")
    def load_fred_landing(results: list):
        """Trigger FRED landing transformation after all loads complete."""
        if not any(r.get("loaded") for r in results if isinstance(r, dict)):
            raise AirflowSkipException("No FRED updates → skip landing.")
        return invoke_function(CF_LANDING_FRED)

    # -----------------------------
    # YFinance ingestion and landing
    # -----------------------------
    @task
    def extract_yfinance(ticker: str) -> dict:
        """Fetch incremental stock data from YFinance via Cloud Function."""
        ctx = get_current_context()
        payload = {"ticker": ticker, "run_id": ctx["dag_run"].run_id}
        resp = invoke_function(CF_FETCH_YF, params=payload)
        status = str(resp.get("status", "")).lower()
        if status in ["no_data", "skipped", "up_to_date"] or "no new" in str(resp).lower():
            raise AirflowSkipException(f"⏩ No new data for {ticker}")
        if "ticker" not in resp:
            resp["ticker"] = ticker
        return resp

    @task(retries=2, retry_delay=timedelta(seconds=20))
    def load_yfinance_to_bq(payload: dict) -> dict:
        """Upload YFinance data into BigQuery raw dataset."""
        ticker = payload.get("ticker")
        if not ticker:
            raise AirflowSkipException(f"No ticker in payload: {payload}")
        resp = invoke_function(CF_UPLOAD_YF, params={"ticker": ticker})
        return {"ticker": ticker, "status": "success", "resp": resp}

    @task(trigger_rule="all_done")
    def load_yfinance_landing(results: list):
        """Run YFinance landing transformation after all loads."""
        if not any(r.get("status") == "success" for r in results if isinstance(r, dict)):
            raise AirflowSkipException("No YFinance updates → skip landing.")
        return invoke_function(CF_LANDING_YF)

    # -----------------------------
    # Build ML dataset (GOLD layer)
    # -----------------------------
    @task(trigger_rule="all_done")
    def create_ml_dataset():
        """Trigger the ML dataset creation Cloud Function."""
        resp = invoke_function(CF_CREATE_ML_DS)
        print(f"✅ ML dataset creation response: {resp}")
        return resp

    # -----------------------------
    # Register model and dataset
    # -----------------------------
    @task
    def register_model():
        """Insert or update model metadata in the MLOps registry."""
        vals = {
            "model_id": MODEL_ID,
            "model_name": MODEL_NAME,
            "owner": "analytics_team",
            "business_problem": "Forecast weekly credit delinquency rates using macro & financial indicators",
            "ticket_number": "CR-001",
            "tags_json": json.dumps({"target": "delinquency_rate", "frequency": "weekly"}, ensure_ascii=False, allow_nan=False),
        }

        tpl_path = f"{SQL_DIR}/mlops-model-registry.sql"
        if Path(tpl_path).exists():
            sql = Template(read_file(tpl_path)).render(**vals)
        else:
            sql = f"""
            MERGE `{PROJECT}.{MLOPS_DATASET}.model` T
            USING (SELECT '{vals["model_id"]}' AS model_id) S
            ON T.model_id = S.model_id
            WHEN MATCHED THEN UPDATE SET
                model_name = '{vals["model_name"]}',
                owner = '{vals["owner"]}',
                business_problem= '{vals["business_problem"].replace("'", "''")}',
                ticket_number = '{vals["ticket_number"]}',
                tags_json = '{vals["tags_json"].replace("'", "''")}'
            WHEN NOT MATCHED THEN INSERT
                (model_id, model_name, owner, business_problem, ticket_number, tags_json, created_at)
            VALUES
                ('{vals["model_id"]}','{vals["model_name"]}','{vals["owner"]}',
                 '{vals["business_problem"].replace("'", "''")}','{vals["ticket_number"]}',
                 '{vals["tags_json"].replace("'", "''")}', CURRENT_TIMESTAMP());
            """

        run_execute(sql)
        print("✅ Model registered.")
        return vals

    @task
    def register_dataset():
        """Register dataset snapshot (row & feature counts)."""
        # Count rows
        r = run_fetchone(f"""
        SELECT COUNT(*) AS c
        FROM `{PROJECT}.{GOLD_DATASET}.fact_all_indicators_weekly`
        """)
        row_count = int(r["c"]) if r and "c" in r.keys() else (int(r[0]) if r else 0)

        # Count features from a single sample row (by counting JSON keys)
        f = run_fetchone(f"""
        SELECT COUNT(*) AS f
        FROM UNNEST(REGEXP_EXTRACT_ALL(
            TO_JSON_STRING((SELECT AS STRUCT * FROM `{PROJECT}.{GOLD_DATASET}.fact_all_indicators_weekly` LIMIT 1)),
            r'"[^"]*":'
        ))
        """)
        feature_count = int(f["f"]) if f and "f" in f.keys() else (int(f[0]) if f else 0)

        meta = {
            "dataset_id": f"ds_{datetime.now().strftime('%Y%m%d')}_{uuid.uuid4().hex[:6]}",
            "data_version": datetime.now().strftime("%Y-%m-%d"),
            "row_count": row_count,
            "feature_count": feature_count,
            "model_id": MODEL_ID,
        }

        tpl_path = f"{SQL_DIR}/mlops-dataset-registry.sql"
        if Path(tpl_path).exists():
            sql = Template(read_file(tpl_path)).render(**meta)
        else:
            sql = f"""
            INSERT INTO `{PROJECT}.{MLOPS_DATASET}.dataset`
            (dataset_id, model_id, data_version, row_count, feature_count, created_at)
            VALUES
            ('{meta["dataset_id"]}','{meta["model_id"]}','{meta["data_version"]}',
             {meta["row_count"]},{meta["feature_count"]}, CURRENT_TIMESTAMP())
            """

        run_execute(sql)
        print("✅ Dataset registered.")
        return meta

    # -----------------------------
    # Train and persist runs
    # -----------------------------
    @task(
        retries=0,
        max_active_tis_per_dag=2,  # Limit concurrency for stability
    )
    def train_model(cfg: dict, ds_meta: dict):
        """Call CF to train one model; return full training result payload."""
        run_id = f"run_{MODEL_ID}_{cfg['algorithm']}_{datetime.now().strftime('%Y%m%d_%H%M%S')}"
        
        # Build query params EXPECTED by Cloud Function
        params = {
            "run_id": run_id,
            "model_id": MODEL_ID,
            "algorithm": cfg["algorithm"],
            "dataset_id": ds_meta["dataset_id"],
        }
        
        print(f"🚀 Training {cfg['algorithm']} ...")
        
        try:
            # Cloud Function ONLY accepts GET style query-string params
            result = invoke_function(
                CF_TRAIN_MODEL,
                params=params,
                method="GET"  # IMPORTANT: CF reads request.args, not JSON body
            )
            
            # Expected shape returned by CF:
            # { run_id, algorithm, best_hyperparameters, gcs_path, metrics, feature_count }
            
<<<<<<< HEAD
            # # Ensure status is set to 'completed' for successful runs
            # if 'status' not in result:
            #     result['status'] = 'completed'
=======
            # Ensure status is set to 'completed' for successful runs
            if 'status' not in result:
                result['status'] = 'completed'
>>>>>>> 2fd95f53
            
            return result
        except Exception as e:
            print(f"❌ Training failed for {cfg['algorithm']}: {e}")
            # Return a failure marker that downstream tasks can handle
            return {
                "run_id": run_id,
                "algorithm": cfg["algorithm"],
                "status": "failed",
                "error": str(e),
                "dataset_id": ds_meta["dataset_id"]
            }

    @task(trigger_rule="all_done")
    def register_training_run(model_result: dict):
        """Persist a single training run (params/metrics/artifact) into MLOps tables."""
        # Skip if training failed or returned invalid result
        if not isinstance(model_result, dict) or "run_id" not in model_result:
            raise AirflowSkipException("Training task failed or returned invalid result")
        
        # Skip if the training explicitly failed
        if model_result.get("status") == "failed":
            print(f"⚠️ Skipping failed training run: {model_result.get('algorithm', 'unknown')}")
            raise AirflowSkipException(f"Training failed: {model_result.get('error', 'unknown error')}")
        
        params_safe = json_sanitize(model_result.get("params", {}))
        metrics_safe = json_sanitize(model_result.get("metrics", {}))
        params_json = json.dumps(params_safe, ensure_ascii=False, allow_nan=False).replace("'", "''")
        metrics_json = json.dumps(metrics_safe, ensure_ascii=False, allow_nan=False).replace("'", "''")
        artifact_path = (model_result.get("artifact", model_result.get("gcs_path","")) or "").replace("'", "''")
        status_val = model_result.get("status", "completed")
        
        sql = f"""
        INSERT INTO `{PROJECT}.{MLOPS_DATASET}.training_run`
        (run_id, model_id, dataset_id, params, metrics, artifact, status, created_at)
        VALUES (
            '{model_result["run_id"]}',
            '{MODEL_ID}',
            '{model_result.get("dataset_id","")}',
            '{params_json}',
            '{metrics_json}',
            '{artifact_path}',
            '{status_val}',
            CURRENT_TIMESTAMP()
        )
        """
        
        run_execute(sql)
        print(f"✅ Training run recorded: {model_result['run_id']}")
        return {"run_id": model_result["run_id"], "dataset_id": model_result.get("dataset_id", "")}

    # -----------------------------
    # Select best, version, deploy
    # -----------------------------
    @task(trigger_rule="none_failed_min_one_success")
    def find_best_model(ds_meta: dict):
        """Find the best completed run by lowest sMAPE and fetch optional artifact path."""
        # Select best run by sMAPE
        best_sql = f"""
        SELECT run_id, params, metrics, artifact
        FROM `{PROJECT}.{MLOPS_DATASET}.training_run`
        WHERE model_id = '{MODEL_ID}'
          AND dataset_id = '{ds_meta["dataset_id"]}'
          AND status = 'completed'
        ORDER BY CAST(JSON_VALUE(metrics, '$.smape') AS FLOAT64) ASC
        LIMIT 1
        """
        
        best = run_fetchone(best_sql)
        if not best:
            raise AirflowFailException("No completed training runs found - all training failed.")
<<<<<<< HEAD
        
=======

        # Locate baseline sMAPE for comparison
        base_sql = f"""
        SELECT JSON_VALUE(metrics, '$.smape') AS base_smape
        FROM `{PROJECT}.{MLOPS_DATASET}.training_run`
        WHERE model_id = '{MODEL_ID}'
          AND dataset_id = '{ds_meta["dataset_id"]}'
          AND status = 'completed'
          AND JSON_VALUE(params, '$.algorithm') = 'base'
        ORDER BY created_at DESC
        LIMIT 1
        """
        
        base = run_fetchone(base_sql)
        base_smape = None
        if base:
            try:
                base_smape = float(base["base_smape"]) if base["base_smape"] is not None else None
            except Exception:
                base_smape = float(base[0]) if base[0] is not None else None

>>>>>>> 2fd95f53
        def _get(row, key, idx):
            try:
                return row[key]
            except Exception:
                return row[idx]
<<<<<<< HEAD
        
        run_id = _get(best, "run_id", 0)
        params_json = _get(best, "params", 1)
        params = json.loads(params_json)
        metrics_json = _get(best, "metrics", 2)
        metrics = json.loads(metrics_json)
        artifact = _get(best, "artifact", 3)

        algorithm = params.get('algorithm', 'N/A')

        best_smape = metrics.get("smape")

        print(f"Best Model Found: run_id = {run_id}")
        print(f"Algorithm: {algorithm}")
        print(f"Metrics - SMAPE: {best_smape}")
        print(f"Artifact: {artifact}")

        # # Locate baseline sMAPE for comparison
        # base_sql = f"""
        # SELECT JSON_VALUE(metrics, '$.smape') AS base_smape
        # FROM `{PROJECT}.{MLOPS_DATASET}.training_run`
        # WHERE model_id = '{MODEL_ID}'
        #   AND dataset_id = '{ds_meta["dataset_id"]}'
        #   AND status = 'completed'
        #   AND JSON_VALUE(params, '$.algorithm') = 'base'
        # ORDER BY created_at DESC
        # LIMIT 1
        # """
        
        # base = run_fetchone(base_sql)
        # base_smape = None
        # if base:
        #     try:
        #         base_smape = float(base["base_smape"]) if base["base_smape"] is not None else None
        #     except Exception:
        #         base_smape = float(base[0]) if base[0] is not None else None


        # # # Check if 'artifact' column exists (some environments may omit it)
        # # chk = run_fetchone(f"""
        # # SELECT COUNT(*) AS c
        # # FROM `{PROJECT}.{MLOPS_DATASET}`.INFORMATION_SCHEMA.COLUMNS
        # # WHERE table_name = 'training_run' AND column_name = 'artifact'
        # # """)
        
        # # has_artifact_col = False
        # # try:
        # #     has_artifact_col = (int(chk["c"]) if chk and "c" in chk.keys() else int(chk[0])) > 0
        # # except Exception:
        # #     has_artifact_col = False

        # artifact: Optional[str] = ""
        # if has_artifact_col:
        #     art_row = run_fetchone(f"""
        #     SELECT artifact
        #     FROM `{PROJECT}.{MLOPS_DATASET}.training_run`
        #     WHERE run_id = '{run_id}'
        #     LIMIT 1
        #     """)
        #     if art_row:
        #         try:
        #             artifact = art_row["artifact"]
        #         except Exception:
        #             artifact = art_row[0]
        
        # artifact = artifact or ""
=======

        run_id = _get(best, "run_id", 0)
        params = json.loads(_get(best, "params", 1))
        metrics = json.loads(_get(best, "metrics", 2))

        # Check if 'artifact' column exists (some environments may omit it)
        chk = run_fetchone(f"""
        SELECT COUNT(*) AS c
        FROM `{PROJECT}.{MLOPS_DATASET}`.INFORMATION_SCHEMA.COLUMNS
        WHERE table_name = 'training_run' AND column_name = 'artifact'
        """)
        
        has_artifact_col = False
        try:
            has_artifact_col = (int(chk["c"]) if chk and "c" in chk.keys() else int(chk[0])) > 0
        except Exception:
            has_artifact_col = False

        artifact: Optional[str] = ""
        if has_artifact_col:
            art_row = run_fetchone(f"""
            SELECT artifact
            FROM `{PROJECT}.{MLOPS_DATASET}.training_run`
            WHERE run_id = '{run_id}'
            LIMIT 1
            """)
            if art_row:
                try:
                    artifact = art_row["artifact"]
                except Exception:
                    artifact = art_row[0]
        
        artifact = artifact or ""
>>>>>>> 2fd95f53

        return {
            "run_id": run_id,
            "params": params,
            "metrics": metrics,
            "artifact": artifact,  # empty string if unavailable
<<<<<<< HEAD
            # "best_smape": best_smape,
=======
            "baseline_smape": base_smape,
>>>>>>> 2fd95f53
            "dataset_id": ds_meta["dataset_id"],
        }

    @task
    def register_model_version(best: dict):
        """Create a new model version with status based on improvement over baseline."""
        def to_float_safe(x):
            try:
                v = float(x)
                if math.isnan(v) or math.isinf(v):
                    return None
                return v
            except Exception:
                return None

<<<<<<< HEAD
        # Locate baseline sMAPE for comparison
        base_sql = f"""
        SELECT JSON_VALUE(metrics, '$.smape') AS base_smape
        FROM `{PROJECT}.{MLOPS_DATASET}.deployment`
        WHERE traffic_split = 1.0
        ORDER BY deployed_at DESC
        LIMIT 1
        """
        
        base = run_fetchone(base_sql)
        base_smape = None
        if base:
            try:
                base_smape = float(base["base_smape"]) if base["base_smape"] is not None else None
            except Exception:
                base_smape = float(base[0]) if base[0] is not None else None


        base = to_float_safe(base_smape)
=======
        base = to_float_safe(best.get("baseline_smape"))
>>>>>>> 2fd95f53
        new = to_float_safe(best.get("metrics", {}).get("smape"))

        # Conservative policy: mark as candidate unless >=10% improvement over a valid baseline
        status = "candidate"
        # if base is not None and base > 0 and new is not None:
        #     improvement = (base - new) / base
        #     status = "approved" if improvement >= 0.01 else "candidate"
        #     print(f"Baseline sMAPE={base:.6f}, new sMAPE={new:.6f}, improvement={improvement:.2%}")
        # else:
        #     print(f"⚠️ Baseline or new sMAPE invalid (baseline={base}, new={new}); marking as candidate.")

        if base is None:
            status = "approved" 
        else:
            improvement = (base - new) / base
            if improvement>= 0.01:
                status = "approved" 

        model_version_id = f"{MODEL_ID}_v{datetime.now().strftime('%Y%m%d_%H%M%S')}"
        artifact_path = (best.get("artifact") or "").replace("'", "''")
        metrics_json = json.dumps(json_sanitize(best.get("metrics", {})), ensure_ascii=False, allow_nan=False).replace("'", "''")

        insert_sql = f"""
        INSERT INTO `{PROJECT}.{MLOPS_DATASET}.model_version`
        (model_version_id, model_id, training_run_id, artifact_path, metrics_json, status, created_at)
        VALUES (
            '{model_version_id}',
            '{MODEL_ID}',
            '{best["run_id"]}',
            '{artifact_path}',
            '{metrics_json}',
            '{status}',
            CURRENT_TIMESTAMP()
        )
        """
        
        run_execute(insert_sql)
        print(f"✅ Model version recorded: {model_version_id} ({status})")
        return {
                "model_version_id": model_version_id, 
                "status": status, 
                "model_id": MODEL_ID, 
                "metrics_json": metrics_json, 
                "artifact_path": artifact_path
                }

    @task
    def register_deployment(mv: dict):
        """
        Record a deployment row. If status is 'approved', route full traffic (1.0).
        Otherwise, stage the version with traffic=0.0 for auditing and later promotion.
        """
        model_version_id = mv['model_version_id']
        is_approved = (mv.get("status") == "approved")
        
<<<<<<< HEAD
        # Generate deployment ID
        deployment_id = f"deploy_{model_version_id}"
        
        # Determine traffic split based on approval status
        traffic = 1.0 if is_approved else 0.0
        
=======
>>>>>>> 2fd95f53
        if is_approved:
            # Archive existing active deployments for this model (set traffic to 0.0)
            # This ensures only the newest approved deployment is active
            archive_sql = f"""
            UPDATE `{PROJECT}.{MLOPS_DATASET}.deployment`
            SET traffic_split = 0.0
            WHERE deployment_id IN (
                SELECT d.deployment_id
                FROM `{PROJECT}.{MLOPS_DATASET}.deployment` d
                JOIN `{PROJECT}.{MLOPS_DATASET}.model_version` mv
                  ON d.model_version_id = mv.model_version_id
                WHERE mv.model_id = '{MODEL_ID}'
                  AND d.traffic_split > 0
            )
            """
            
            print("📦 Archiving old deployments...")
            print(archive_sql)
            run_execute(archive_sql)

<<<<<<< HEAD
            # Always insert a new deployment row (approved -> 1.0 traffic, candidate -> 0.0 traffic)
            insert_sql = f"""
            INSERT INTO `{PROJECT}.{MLOPS_DATASET}.deployment`
            (deployment_id, model_version_id, endpoint_url, traffic_split, deployed_at, params, metrics, artifact)
            VALUES (
                '{deployment_id}',
                '{model_version_id}',
                '{INFERENCE_ENDPOINT}',
                {traffic},
                CURRENT_TIMESTAMP(), 
                'N/A', 
                '{metrics_json}', 
                '{artifact_path}'
            )
            """
            
            print("📝 Registering new deployment...")
            print(insert_sql)
            run_execute(insert_sql)
=======
        # Always insert a row (approved -> 1.0 traffic, candidate -> 0.0 traffic)
        deployment_id = f"deploy_{mv['model_version_id']}"
        traffic = 1.0 if is_approved else 0.0

        insert_sql = f"""
        INSERT INTO `{PROJECT}.{MLOPS_DATASET}.deployment`
        (deployment_id, model_version_id, endpoint_url, traffic_split, deployed_at)
        VALUES (
            '{deployment_id}',
            '{mv["model_version_id"]}',
            '{INFERENCE_ENDPOINT}',
            {traffic},
            CURRENT_TIMESTAMP()
        )
        """
        
        run_execute(insert_sql)
>>>>>>> 2fd95f53

        if is_approved:
            print(f"🚀 Deployed: {deployment_id} → {INFERENCE_ENDPOINT} (traffic=1.0)")
            print(f"✅ Model version {model_version_id} is now serving production traffic")
        else:
            print(f"📝 Staged (not approved): {deployment_id} recorded with traffic=0.0")
            print(f"⚠️  Model version {model_version_id} is registered but not serving traffic")

        return {
            "deployed": is_approved,
            "deployment_id": deployment_id,
            "model_version_id": model_version_id,
            "endpoint_url": INFERENCE_ENDPOINT,
            "traffic_split": traffic
        }

    # -----------------------------
    # Orchestration
    # -----------------------------

    # Ingestion flows
    fred_extracts = extract_fred.expand(series_id=fred_series)
    fred_loads = load_fred_to_bq.expand(payload=fred_extracts)
    fred_land = load_fred_landing(fred_loads)

    yf_extracts = extract_yfinance.expand(ticker=yfinance_tickers)
    yf_loads = load_yfinance_to_bq.expand(payload=yf_extracts)
    yf_land = load_yfinance_landing(yf_loads)

    # Build GOLD dataset after both landings complete
    ml_ds = create_ml_dataset()
    ml_ds.set_upstream([fred_land, yf_land])

    # Register model & dataset snapshot
    model_reg = register_model()
    dataset_reg = register_dataset()
    dataset_reg.set_upstream([ml_ds, model_reg])

    # Train models in parallel (with concurrency limits)
    train_results = train_model.partial(ds_meta=dataset_reg).expand(cfg=model_configs)

    # Persist training runs (with concurrency limits) - proceed if at least one training succeeds
    recorded_runs = register_training_run.expand(model_result=train_results)

    # Select best model after runs are recorded - proceed if at least one was recorded successfully
    best = find_best_model(dataset_reg)
    best.set_upstream(recorded_runs)

    # Version the best model, then register a deployment row (approved → traffic=1.0, else 0.0)
    mv = register_model_version(best)
    register_deployment(mv)


# Instantiate DAG
credit_risk_pipeline()<|MERGE_RESOLUTION|>--- conflicted
+++ resolved
@@ -20,24 +20,28 @@
 PROJECT = "pipeline-882-team-project"
 RAW_DATASET = "raw"
 GOLD_DATASET = "gold"
+RAW_DATASET = "raw"
+GOLD_DATASET = "gold"
 MLOPS_DATASET = "mlops"
 MODEL_ID = "credit_delinquency_model"
+MODEL_ID = "credit_delinquency_model"
 MODEL_NAME = "Credit Delinquency Rate Predictor"
 
 # Cloud Function endpoints
+CF_FETCH_FRED = f"https://us-central1-{PROJECT}.cloudfunctions.net/raw-fetch-fred-append"
+CF_UPLOAD_FRED = f"https://us-central1-{PROJECT}.cloudfunctions.net/raw_upload_fred_append"
 CF_FETCH_FRED = f"https://us-central1-{PROJECT}.cloudfunctions.net/raw-fetch-fred-append"
 CF_UPLOAD_FRED = f"https://us-central1-{PROJECT}.cloudfunctions.net/raw_upload_fred_append"
 CF_LANDING_FRED = f"https://us-central1-{PROJECT}.cloudfunctions.net/landing-load-fred"
 CF_FETCH_YF = f"https://us-central1-{PROJECT}.cloudfunctions.net/raw_fetch_yfinance_append"
 CF_UPLOAD_YF = f"https://us-central1-{PROJECT}.cloudfunctions.net/raw_upload_yfinance_append"
 CF_LANDING_YF = f"https://us-central1-{PROJECT}.cloudfunctions.net/landing_load_yfinance_append"
+CF_FETCH_YF = f"https://us-central1-{PROJECT}.cloudfunctions.net/raw_fetch_yfinance_append"
+CF_UPLOAD_YF = f"https://us-central1-{PROJECT}.cloudfunctions.net/raw_upload_yfinance_append"
+CF_LANDING_YF = f"https://us-central1-{PROJECT}.cloudfunctions.net/landing_load_yfinance_append"
 CF_CREATE_ML_DS = f"https://us-central1-{PROJECT}.cloudfunctions.net/create_ml_dataset"
 CF_TRAIN_MODEL = f"https://us-central1-{PROJECT}.cloudfunctions.net/ml-train-model"
-<<<<<<< HEAD
 INFERENCE_ENDPOINT = f"https://us-central1-{PROJECT}.cloudfunctions.net/ml-predict-model"
-=======
-INFERENCE_ENDPOINT = f"https://us-central1-{PROJECT}.cloudfunctions.net/ml_predict_credit"
->>>>>>> 2fd95f53
 
 # -----------------------------
 # Helper functions
@@ -75,6 +79,7 @@
         if resp.status_code == 204 or "no new" in resp.text.lower():
             raise AirflowSkipException("No new data.")
 
+
         if resp.status_code >= 400:
             print(f"❌ Request failed ({resp.status_code}): {resp.text}")
             resp.raise_for_status()
@@ -83,6 +88,7 @@
             return resp.json()
         except json.JSONDecodeError:
             return {"text": resp.text}
+
 
     except AirflowSkipException:
         raise
@@ -123,6 +129,12 @@
     4. Train multiple model variants via Cloud Functions
     5. Record training runs in BigQuery
     6. Select best-performing model by sMAPE, version, and deploy (policy-based)
+    1. Incremental ingestion (FRED + YFinance) and landing transformations
+    2. Build ML dataset (GOLD layer)
+    3. Register model and dataset metadata
+    4. Train multiple model variants via Cloud Functions
+    5. Record training runs in BigQuery
+    6. Select best-performing model by sMAPE, version, and deploy (policy-based)
     """
 
     # -----------------------------
@@ -130,6 +142,7 @@
     # -----------------------------
     FRED_CONFIG = "/usr/local/airflow/include/config/fred_series.yaml"
     YFIN_CONFIG = "/usr/local/airflow/include/config/yfinance_tickers.yaml"
+    SQL_DIR = "/usr/local/airflow/include/sql"
     SQL_DIR = "/usr/local/airflow/include/sql"
 
     # Model configuration grid
@@ -144,12 +157,23 @@
         {"algorithm": "sarimax"},
         {"algorithm": "varmax"},
     ]
+        {"algorithm": "base"},
+        {"algorithm": "random_forest"},
+        {"algorithm": "xgboost"},
+        {"algorithm": "lightgbm"},
+        {"algorithm": "elastic_net"},
+        {"algorithm": "gradient_boosting"},
+        {"algorithm": "arima"},
+        {"algorithm": "sarimax"},
+        {"algorithm": "varmax"},
+    ]
 
     # -----------------------------
     # Load YAML configs
     # -----------------------------
     with open(FRED_CONFIG, "r") as f:
         fred_series = yaml.safe_load(f)["series"]
+
 
     with open(YFIN_CONFIG, "r") as f:
         yfinance_tickers = yaml.safe_load(f)["tickers"]
@@ -249,6 +273,8 @@
             WHEN MATCHED THEN UPDATE SET
                 model_name = '{vals["model_name"]}',
                 owner = '{vals["owner"]}',
+                model_name = '{vals["model_name"]}',
+                owner = '{vals["owner"]}',
                 business_problem= '{vals["business_problem"].replace("'", "''")}',
                 ticket_number = '{vals["ticket_number"]}',
                 tags_json = '{vals["tags_json"].replace("'", "''")}'
@@ -258,7 +284,16 @@
                 ('{vals["model_id"]}','{vals["model_name"]}','{vals["owner"]}',
                  '{vals["business_problem"].replace("'", "''")}','{vals["ticket_number"]}',
                  '{vals["tags_json"].replace("'", "''")}', CURRENT_TIMESTAMP());
+                ticket_number = '{vals["ticket_number"]}',
+                tags_json = '{vals["tags_json"].replace("'", "''")}'
+            WHEN NOT MATCHED THEN INSERT
+                (model_id, model_name, owner, business_problem, ticket_number, tags_json, created_at)
+            VALUES
+                ('{vals["model_id"]}','{vals["model_name"]}','{vals["owner"]}',
+                 '{vals["business_problem"].replace("'", "''")}','{vals["ticket_number"]}',
+                 '{vals["tags_json"].replace("'", "''")}', CURRENT_TIMESTAMP());
             """
+
 
         run_execute(sql)
         print("✅ Model registered.")
@@ -271,11 +306,18 @@
         r = run_fetchone(f"""
         SELECT COUNT(*) AS c
         FROM `{PROJECT}.{GOLD_DATASET}.fact_all_indicators_weekly`
+        SELECT COUNT(*) AS c
+        FROM `{PROJECT}.{GOLD_DATASET}.fact_all_indicators_weekly`
         """)
         row_count = int(r["c"]) if r and "c" in r.keys() else (int(r[0]) if r else 0)
 
         # Count features from a single sample row (by counting JSON keys)
         f = run_fetchone(f"""
+        SELECT COUNT(*) AS f
+        FROM UNNEST(REGEXP_EXTRACT_ALL(
+            TO_JSON_STRING((SELECT AS STRUCT * FROM `{PROJECT}.{GOLD_DATASET}.fact_all_indicators_weekly` LIMIT 1)),
+            r'"[^"]*":'
+        ))
         SELECT COUNT(*) AS f
         FROM UNNEST(REGEXP_EXTRACT_ALL(
             TO_JSON_STRING((SELECT AS STRUCT * FROM `{PROJECT}.{GOLD_DATASET}.fact_all_indicators_weekly` LIMIT 1)),
@@ -302,7 +344,11 @@
             VALUES
             ('{meta["dataset_id"]}','{meta["model_id"]}','{meta["data_version"]}',
              {meta["row_count"]},{meta["feature_count"]}, CURRENT_TIMESTAMP())
+            VALUES
+            ('{meta["dataset_id"]}','{meta["model_id"]}','{meta["data_version"]}',
+             {meta["row_count"]},{meta["feature_count"]}, CURRENT_TIMESTAMP())
             """
+
 
         run_execute(sql)
         print("✅ Dataset registered.")
@@ -319,6 +365,7 @@
         """Call CF to train one model; return full training result payload."""
         run_id = f"run_{MODEL_ID}_{cfg['algorithm']}_{datetime.now().strftime('%Y%m%d_%H%M%S')}"
         
+        
         # Build query params EXPECTED by Cloud Function
         params = {
             "run_id": run_id,
@@ -326,6 +373,7 @@
             "algorithm": cfg["algorithm"],
             "dataset_id": ds_meta["dataset_id"],
         }
+        
         
         print(f"🚀 Training {cfg['algorithm']} ...")
         
@@ -340,15 +388,9 @@
             # Expected shape returned by CF:
             # { run_id, algorithm, best_hyperparameters, gcs_path, metrics, feature_count }
             
-<<<<<<< HEAD
             # # Ensure status is set to 'completed' for successful runs
             # if 'status' not in result:
             #     result['status'] = 'completed'
-=======
-            # Ensure status is set to 'completed' for successful runs
-            if 'status' not in result:
-                result['status'] = 'completed'
->>>>>>> 2fd95f53
             
             return result
         except Exception as e:
@@ -375,10 +417,23 @@
             raise AirflowSkipException(f"Training failed: {model_result.get('error', 'unknown error')}")
         
         params_safe = json_sanitize(model_result.get("params", {}))
+        # Skip if training failed or returned invalid result
+        if not isinstance(model_result, dict) or "run_id" not in model_result:
+            raise AirflowSkipException("Training task failed or returned invalid result")
+        
+        # Skip if the training explicitly failed
+        if model_result.get("status") == "failed":
+            print(f"⚠️ Skipping failed training run: {model_result.get('algorithm', 'unknown')}")
+            raise AirflowSkipException(f"Training failed: {model_result.get('error', 'unknown error')}")
+        
+        params_safe = json_sanitize(model_result.get("params", {}))
         metrics_safe = json_sanitize(model_result.get("metrics", {}))
+        params_json = json.dumps(params_safe, ensure_ascii=False, allow_nan=False).replace("'", "''")
         params_json = json.dumps(params_safe, ensure_ascii=False, allow_nan=False).replace("'", "''")
         metrics_json = json.dumps(metrics_safe, ensure_ascii=False, allow_nan=False).replace("'", "''")
         artifact_path = (model_result.get("artifact", model_result.get("gcs_path","")) or "").replace("'", "''")
+        status_val = model_result.get("status", "completed")
+        
         status_val = model_result.get("status", "completed")
         
         sql = f"""
@@ -396,6 +451,7 @@
         )
         """
         
+        
         run_execute(sql)
         print(f"✅ Training run recorded: {model_result['run_id']}")
         return {"run_id": model_result["run_id"], "dataset_id": model_result.get("dataset_id", "")}
@@ -403,6 +459,7 @@
     # -----------------------------
     # Select best, version, deploy
     # -----------------------------
+    @task(trigger_rule="none_failed_min_one_success")
     @task(trigger_rule="none_failed_min_one_success")
     def find_best_model(ds_meta: dict):
         """Find the best completed run by lowest sMAPE and fetch optional artifact path."""
@@ -417,40 +474,16 @@
         LIMIT 1
         """
         
+        
         best = run_fetchone(best_sql)
         if not best:
             raise AirflowFailException("No completed training runs found - all training failed.")
-<<<<<<< HEAD
-        
-=======
-
-        # Locate baseline sMAPE for comparison
-        base_sql = f"""
-        SELECT JSON_VALUE(metrics, '$.smape') AS base_smape
-        FROM `{PROJECT}.{MLOPS_DATASET}.training_run`
-        WHERE model_id = '{MODEL_ID}'
-          AND dataset_id = '{ds_meta["dataset_id"]}'
-          AND status = 'completed'
-          AND JSON_VALUE(params, '$.algorithm') = 'base'
-        ORDER BY created_at DESC
-        LIMIT 1
-        """
-        
-        base = run_fetchone(base_sql)
-        base_smape = None
-        if base:
-            try:
-                base_smape = float(base["base_smape"]) if base["base_smape"] is not None else None
-            except Exception:
-                base_smape = float(base[0]) if base[0] is not None else None
-
->>>>>>> 2fd95f53
+        
         def _get(row, key, idx):
             try:
                 return row[key]
             except Exception:
                 return row[idx]
-<<<<<<< HEAD
         
         run_id = _get(best, "run_id", 0)
         params_json = _get(best, "params", 1)
@@ -517,52 +550,13 @@
         #             artifact = art_row[0]
         
         # artifact = artifact or ""
-=======
-
-        run_id = _get(best, "run_id", 0)
-        params = json.loads(_get(best, "params", 1))
-        metrics = json.loads(_get(best, "metrics", 2))
-
-        # Check if 'artifact' column exists (some environments may omit it)
-        chk = run_fetchone(f"""
-        SELECT COUNT(*) AS c
-        FROM `{PROJECT}.{MLOPS_DATASET}`.INFORMATION_SCHEMA.COLUMNS
-        WHERE table_name = 'training_run' AND column_name = 'artifact'
-        """)
-        
-        has_artifact_col = False
-        try:
-            has_artifact_col = (int(chk["c"]) if chk and "c" in chk.keys() else int(chk[0])) > 0
-        except Exception:
-            has_artifact_col = False
-
-        artifact: Optional[str] = ""
-        if has_artifact_col:
-            art_row = run_fetchone(f"""
-            SELECT artifact
-            FROM `{PROJECT}.{MLOPS_DATASET}.training_run`
-            WHERE run_id = '{run_id}'
-            LIMIT 1
-            """)
-            if art_row:
-                try:
-                    artifact = art_row["artifact"]
-                except Exception:
-                    artifact = art_row[0]
-        
-        artifact = artifact or ""
->>>>>>> 2fd95f53
 
         return {
             "run_id": run_id,
             "params": params,
             "metrics": metrics,
             "artifact": artifact,  # empty string if unavailable
-<<<<<<< HEAD
             # "best_smape": best_smape,
-=======
-            "baseline_smape": base_smape,
->>>>>>> 2fd95f53
             "dataset_id": ds_meta["dataset_id"],
         }
 
@@ -578,7 +572,6 @@
             except Exception:
                 return None
 
-<<<<<<< HEAD
         # Locate baseline sMAPE for comparison
         base_sql = f"""
         SELECT JSON_VALUE(metrics, '$.smape') AS base_smape
@@ -598,9 +591,6 @@
 
 
         base = to_float_safe(base_smape)
-=======
-        base = to_float_safe(best.get("baseline_smape"))
->>>>>>> 2fd95f53
         new = to_float_safe(best.get("metrics", {}).get("smape"))
 
         # Conservative policy: mark as candidate unless >=10% improvement over a valid baseline
@@ -637,6 +627,7 @@
         )
         """
         
+        
         run_execute(insert_sql)
         print(f"✅ Model version recorded: {model_version_id} ({status})")
         return {
@@ -656,15 +647,12 @@
         model_version_id = mv['model_version_id']
         is_approved = (mv.get("status") == "approved")
         
-<<<<<<< HEAD
         # Generate deployment ID
         deployment_id = f"deploy_{model_version_id}"
         
         # Determine traffic split based on approval status
         traffic = 1.0 if is_approved else 0.0
         
-=======
->>>>>>> 2fd95f53
         if is_approved:
             # Archive existing active deployments for this model (set traffic to 0.0)
             # This ensures only the newest approved deployment is active
@@ -676,8 +664,15 @@
                 FROM `{PROJECT}.{MLOPS_DATASET}.deployment` d
                 JOIN `{PROJECT}.{MLOPS_DATASET}.model_version` mv
                   ON d.model_version_id = mv.model_version_id
+            SET traffic_split = 0.0
+            WHERE deployment_id IN (
+                SELECT d.deployment_id
+                FROM `{PROJECT}.{MLOPS_DATASET}.deployment` d
+                JOIN `{PROJECT}.{MLOPS_DATASET}.model_version` mv
+                  ON d.model_version_id = mv.model_version_id
                 WHERE mv.model_id = '{MODEL_ID}'
                   AND d.traffic_split > 0
+            )
             )
             """
             
@@ -685,7 +680,6 @@
             print(archive_sql)
             run_execute(archive_sql)
 
-<<<<<<< HEAD
             # Always insert a new deployment row (approved -> 1.0 traffic, candidate -> 0.0 traffic)
             insert_sql = f"""
             INSERT INTO `{PROJECT}.{MLOPS_DATASET}.deployment`
@@ -705,25 +699,6 @@
             print("📝 Registering new deployment...")
             print(insert_sql)
             run_execute(insert_sql)
-=======
-        # Always insert a row (approved -> 1.0 traffic, candidate -> 0.0 traffic)
-        deployment_id = f"deploy_{mv['model_version_id']}"
-        traffic = 1.0 if is_approved else 0.0
-
-        insert_sql = f"""
-        INSERT INTO `{PROJECT}.{MLOPS_DATASET}.deployment`
-        (deployment_id, model_version_id, endpoint_url, traffic_split, deployed_at)
-        VALUES (
-            '{deployment_id}',
-            '{mv["model_version_id"]}',
-            '{INFERENCE_ENDPOINT}',
-            {traffic},
-            CURRENT_TIMESTAMP()
-        )
-        """
-        
-        run_execute(insert_sql)
->>>>>>> 2fd95f53
 
         if is_approved:
             print(f"🚀 Deployed: {deployment_id} → {INFERENCE_ENDPOINT} (traffic=1.0)")
@@ -744,14 +719,20 @@
     # Orchestration
     # -----------------------------
 
+
     # Ingestion flows
     fred_extracts = extract_fred.expand(series_id=fred_series)
     fred_loads = load_fred_to_bq.expand(payload=fred_extracts)
     fred_land = load_fred_landing(fred_loads)
+    fred_loads = load_fred_to_bq.expand(payload=fred_extracts)
+    fred_land = load_fred_landing(fred_loads)
 
     yf_extracts = extract_yfinance.expand(ticker=yfinance_tickers)
     yf_loads = load_yfinance_to_bq.expand(payload=yf_extracts)
     yf_land = load_yfinance_landing(yf_loads)
+    yf_extracts = extract_yfinance.expand(ticker=yfinance_tickers)
+    yf_loads = load_yfinance_to_bq.expand(payload=yf_extracts)
+    yf_land = load_yfinance_landing(yf_loads)
 
     # Build GOLD dataset after both landings complete
     ml_ds = create_ml_dataset()
@@ -759,6 +740,7 @@
 
     # Register model & dataset snapshot
     model_reg = register_model()
+    model_reg = register_model()
     dataset_reg = register_dataset()
     dataset_reg.set_upstream([ml_ds, model_reg])
 
@@ -766,8 +748,10 @@
     train_results = train_model.partial(ds_meta=dataset_reg).expand(cfg=model_configs)
 
     # Persist training runs (with concurrency limits) - proceed if at least one training succeeds
+    # Persist training runs (with concurrency limits) - proceed if at least one training succeeds
     recorded_runs = register_training_run.expand(model_result=train_results)
 
+    # Select best model after runs are recorded - proceed if at least one was recorded successfully
     # Select best model after runs are recorded - proceed if at least one was recorded successfully
     best = find_best_model(dataset_reg)
     best.set_upstream(recorded_runs)
@@ -777,5 +761,6 @@
     register_deployment(mv)
 
 
+
 # Instantiate DAG
 credit_risk_pipeline()